<<<<<<< HEAD
# Docs for the Azure Web Apps Deploy action: https://github.com/Azure/webapps-deploy
# More GitHub Actions for Azure: https://github.com/Azure/actions

name: Build and deploy Node.js app to Azure Web App - controlmipyme

on:
  push:
    branches:
      - master
  workflow_dispatch:

jobs:
  build:
    runs-on: windows-latest
    permissions:
      contents: read #This is required for actions/checkout

    steps:
      - uses: actions/checkout@v4

      - name: Set up Node.js version
        uses: actions/setup-node@v3
        with:
          node-version: '18.17.0'

      - name: npm install, build, and test
        run: |
          npm install
          npm run build --if-present
          npm run test --if-present
      
      - name: Upload artifact for deployment job
        uses: actions/upload-artifact@v4
        with:
          name: node-app
          path: .

  deploy:
    runs-on: ubuntu-latest
    needs: build
=======
# Docs for the Azure Web Apps Deploy action: https://github.com/Azure/webapps-deploy
# More GitHub Actions for Azure: https://github.com/Azure/actions

name: Build and deploy Node.js app to Azure Web App - ControlMiPyme

on:
  push:
    branches:
      - master
  workflow_dispatch:

jobs:
  build:
    runs-on: windows-latest
    permissions:
      contents: read #This is required for actions/checkout

    steps:
      - uses: actions/checkout@v4

      - name: Set up Node.js version
        uses: actions/setup-node@v3
        with:
          node-version: '22.x'

      - name: npm install, build, and test
        run: |
          npm install
          npm run build --if-present
          npm run test --if-present
      
      - name: Upload artifact for deployment job
        uses: actions/upload-artifact@v4
        with:
          name: node-app
          path: .

  deploy:
    runs-on: ubuntu-latest
    needs: build
>>>>>>> b3868a9d
    environment:
      name: 'Production'
      url: ${{ steps.deploy-to-webapp.outputs.webapp-url }}
    permissions:
      id-token: write #This is required for requesting the JWT
      contents: read #This is required for actions/checkout

    steps:
      - name: Download artifact from build job
        uses: actions/download-artifact@v4
        with:
          name: node-app
      
      - name: Login to Azure
        uses: azure/login@v2
        with:
<<<<<<< HEAD
          client-id: ${{ secrets.AZUREAPPSERVICE_CLIENTID_DDFA1D259410416A999F93AB21751EFF }}
          tenant-id: ${{ secrets.AZUREAPPSERVICE_TENANTID_6570768C8B7743768AC45A29B2ECD111 }}
          subscription-id: ${{ secrets.AZUREAPPSERVICE_SUBSCRIPTIONID_60BC20C1A9A5405E8D39DE0DF9841C78 }}

      - name: 'Deploy to Azure Web App'
        uses: azure/webapps-deploy@v3
        id: deploy-to-webapp
        with:
          app-name: 'controlmipyme'
          slot-name: 'Production'
          package: .
=======
          client-id: ${{ secrets.AZUREAPPSERVICE_CLIENTID_40A7175732C344149AF3E2CC4D0AF228 }}
          tenant-id: ${{ secrets.AZUREAPPSERVICE_TENANTID_8776B3D3CD02401CB3EEBB2DA8800953 }}
          subscription-id: ${{ secrets.AZUREAPPSERVICE_SUBSCRIPTIONID_B1C1DE8B4E65413AB919202DEB444C77 }}

      - name: 'Deploy to Azure Web App'
        uses: azure/webapps-deploy@v3
        id: deploy-to-webapp
        with:
          app-name: 'ControlMiPyme'
          slot-name: 'Production'
          package: .
>>>>>>> b3868a9d
          <|MERGE_RESOLUTION|>--- conflicted
+++ resolved
@@ -1,8 +1,7 @@
-<<<<<<< HEAD
 # Docs for the Azure Web Apps Deploy action: https://github.com/Azure/webapps-deploy
 # More GitHub Actions for Azure: https://github.com/Azure/actions
 
-name: Build and deploy Node.js app to Azure Web App - controlmipyme
+name: Build and deploy Node.js app to Azure Web App - ControlMiPyme
 
 on:
   push:
@@ -39,48 +38,6 @@
   deploy:
     runs-on: ubuntu-latest
     needs: build
-=======
-# Docs for the Azure Web Apps Deploy action: https://github.com/Azure/webapps-deploy
-# More GitHub Actions for Azure: https://github.com/Azure/actions
-
-name: Build and deploy Node.js app to Azure Web App - ControlMiPyme
-
-on:
-  push:
-    branches:
-      - master
-  workflow_dispatch:
-
-jobs:
-  build:
-    runs-on: windows-latest
-    permissions:
-      contents: read #This is required for actions/checkout
-
-    steps:
-      - uses: actions/checkout@v4
-
-      - name: Set up Node.js version
-        uses: actions/setup-node@v3
-        with:
-          node-version: '22.x'
-
-      - name: npm install, build, and test
-        run: |
-          npm install
-          npm run build --if-present
-          npm run test --if-present
-      
-      - name: Upload artifact for deployment job
-        uses: actions/upload-artifact@v4
-        with:
-          name: node-app
-          path: .
-
-  deploy:
-    runs-on: ubuntu-latest
-    needs: build
->>>>>>> b3868a9d
     environment:
       name: 'Production'
       url: ${{ steps.deploy-to-webapp.outputs.webapp-url }}
@@ -97,19 +54,6 @@
       - name: Login to Azure
         uses: azure/login@v2
         with:
-<<<<<<< HEAD
-          client-id: ${{ secrets.AZUREAPPSERVICE_CLIENTID_DDFA1D259410416A999F93AB21751EFF }}
-          tenant-id: ${{ secrets.AZUREAPPSERVICE_TENANTID_6570768C8B7743768AC45A29B2ECD111 }}
-          subscription-id: ${{ secrets.AZUREAPPSERVICE_SUBSCRIPTIONID_60BC20C1A9A5405E8D39DE0DF9841C78 }}
-
-      - name: 'Deploy to Azure Web App'
-        uses: azure/webapps-deploy@v3
-        id: deploy-to-webapp
-        with:
-          app-name: 'controlmipyme'
-          slot-name: 'Production'
-          package: .
-=======
           client-id: ${{ secrets.AZUREAPPSERVICE_CLIENTID_40A7175732C344149AF3E2CC4D0AF228 }}
           tenant-id: ${{ secrets.AZUREAPPSERVICE_TENANTID_8776B3D3CD02401CB3EEBB2DA8800953 }}
           subscription-id: ${{ secrets.AZUREAPPSERVICE_SUBSCRIPTIONID_B1C1DE8B4E65413AB919202DEB444C77 }}
@@ -121,5 +65,4 @@
           app-name: 'ControlMiPyme'
           slot-name: 'Production'
           package: .
->>>>>>> b3868a9d
           